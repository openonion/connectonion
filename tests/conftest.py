--- conflicted
+++ resolved
@@ -201,12 +201,7 @@
     return "sk-test-key-for-testing-only"
 
 
-<<<<<<< HEAD
 # Load environment variables from tests/.env
-import os
-from pathlib import Path
-from dotenv import load_dotenv
-
 env_file = Path(__file__).parent / ".env"
 if env_file.exists():
     load_dotenv(env_file)
@@ -216,8 +211,6 @@
     print("   Copy tests/.env.example to tests/.env and add your API keys.\n")
 
 
-# Test markers
-=======
 # Network test fixtures
 @pytest.fixture
 def relay_url():
@@ -245,7 +238,6 @@
 
 
 # Test markers and CLI options
->>>>>>> 824dce9d
 def pytest_configure(config):
     """Configure custom pytest markers."""
     config.addinivalue_line("markers", "slow: marks tests as slow (deselect with '-m \"not slow\"')")
@@ -254,26 +246,6 @@
     config.addinivalue_line("markers", "benchmark: marks tests as performance benchmarks")
 
 
-<<<<<<< HEAD
-def pytest_collection_modifyitems(config, items):
-    """Auto-skip tests that need API keys if keys are missing."""
-
-    # Check for API keys
-    has_openai = bool(os.getenv("OPENAI_API_KEY"))
-    has_anthropic = bool(os.getenv("ANTHROPIC_API_KEY"))
-    has_google = bool(os.getenv("GOOGLE_API_KEY") or os.getenv("GEMINI_API_KEY"))
-    has_openonion = bool(os.getenv("OPENONION_API_KEY"))
-
-    has_any_key = has_openai or has_anthropic or has_google or has_openonion
-
-    if not has_any_key:
-        skip_marker = pytest.mark.skip(
-            reason="API keys not found. Copy tests/.env.example to tests/.env and add your keys."
-        )
-        for item in items:
-            if "real_api" in item.keywords:
-                item.add_marker(skip_marker)
-=======
 def pytest_addoption(parser):
     """Add custom command line options."""
     parser.addoption(
@@ -287,4 +259,23 @@
         action="store_true",
         help="Use local relay server (ws://localhost:8000/ws/announce)"
     )
->>>>>>> 824dce9d
+
+
+def pytest_collection_modifyitems(config, items):
+    """Auto-skip tests that need API keys if keys are missing."""
+
+    # Check for API keys
+    has_openai = bool(os.getenv("OPENAI_API_KEY"))
+    has_anthropic = bool(os.getenv("ANTHROPIC_API_KEY"))
+    has_google = bool(os.getenv("GOOGLE_API_KEY") or os.getenv("GEMINI_API_KEY"))
+    has_openonion = bool(os.getenv("OPENONION_API_KEY"))
+
+    has_any_key = has_openai or has_anthropic or has_google or has_openonion
+
+    if not has_any_key:
+        skip_marker = pytest.mark.skip(
+            reason="API keys not found. Copy tests/.env.example to tests/.env and add your keys."
+        )
+        for item in items:
+            if "real_api" in item.keywords:
+                item.add_marker(skip_marker)